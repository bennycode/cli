--- conflicted
+++ resolved
@@ -1,159 +1,2 @@
 #!/usr/bin/env node
-<<<<<<< HEAD
-;(function () { // wrapper in case we're in module_context mode
-  // windows: running "npm blah" in this folder will invoke WSH, not node.
-  /* global WScript */
-  if (typeof WScript !== 'undefined') {
-    WScript.echo(
-      'npm does not work when run\n' +
-        'with the Windows Scripting Host\n\n' +
-        "'cd' to a different directory,\n" +
-        "or type 'npm.cmd <args>',\n" +
-        "or type 'node npm <args>'."
-    )
-    WScript.quit(1)
-    return
-  }
-
-  process.title = 'npm'
-
-  var unsupported = require('../lib/utils/unsupported.js')
-  unsupported.checkForBrokenNode()
-
-  var log = require('npmlog')
-  log.pause() // will be unpaused when config is loaded.
-  log.info('it worked if it ends with', 'ok')
-
-  unsupported.checkForUnsupportedNode()
-
-  var npm = require('../lib/npm.js')
-  var npmconf = require('../lib/config/core.js')
-  var errorHandler = require('../lib/utils/error-handler.js')
-  var replaceInfo = require('../lib/utils/replace-info.js')
-
-  var configDefs = npmconf.defs
-  var shorthands = configDefs.shorthands
-  var types = configDefs.types
-  var nopt = require('nopt')
-
-  // if npm is called as "npmg" or "npm_g", then
-  // run in global mode.
-  if (process.argv[1][process.argv[1].length - 1] === 'g') {
-    process.argv.splice(1, 1, 'npm', '-g')
-  }
-
-  var args = replaceInfo(process.argv)
-  log.verbose('cli', args)
-
-  var conf = nopt(types, shorthands)
-  npm.argv = conf.argv.remain
-  if (npm.deref(npm.argv[0])) npm.command = npm.argv.shift()
-  else conf.usage = true
-
-  if (conf.version) {
-    console.log(npm.version)
-    return errorHandler.exit(0)
-  }
-
-  if (conf.versions) {
-    npm.command = 'version'
-    conf.usage = false
-    npm.argv = []
-  }
-
-  log.info('using', 'npm@%s', npm.version)
-  log.info('using', 'node@%s', process.version)
-
-  process.on('uncaughtException', errorHandler)
-  process.on('unhandledRejection', errorHandler)
-
-  if (conf.usage && npm.command !== 'help') {
-    npm.argv.unshift(npm.command)
-    npm.command = 'help'
-  }
-
-  var isGlobalNpmUpdate = conf.global && ['install', 'update'].includes(npm.command) && npm.argv.includes('npm')
-
-  // now actually fire up npm and run the command.
-  // this is how to use npm programmatically:
-  conf._exit = true
-  npm.load(conf, function (er) {
-    if (er) return errorHandler(er)
-    if (
-      !isGlobalNpmUpdate &&
-      npm.config.get('update-notifier') &&
-      !unsupported.checkVersion(process.version).unsupported
-    ) {
-      const pkg = require('../package.json')
-      let notifier = require('update-notifier')({pkg})
-      const isCI = require('ci-info').isCI
-      if (
-        notifier.update &&
-        notifier.update.latest !== pkg.version &&
-        !isCI
-      ) {
-        const color = require('ansicolors')
-        const useColor = npm.config.get('color')
-        const useUnicode = npm.config.get('unicode')
-        const old = notifier.update.current
-        const latest = notifier.update.latest
-        let type = notifier.update.type
-        if (useColor) {
-          switch (type) {
-            case 'major':
-              type = color.red(type)
-              break
-            case 'minor':
-              type = color.yellow(type)
-              break
-            case 'patch':
-              type = color.green(type)
-              break
-          }
-        }
-        const changelog = `https://github.com/npm/cli/releases/tag/v${latest}`
-        notifier.notify({
-          message: `New ${type} version of ${pkg.name} available! ${
-            useColor ? color.red(old) : old
-          } ${useUnicode ? '→' : '->'} ${
-            useColor ? color.green(latest) : latest
-          }\n` +
-          `${
-            useColor ? color.yellow('Changelog:') : 'Changelog:'
-          } ${
-            useColor ? color.cyan(changelog) : changelog
-          }\n` +
-          `Run ${
-            useColor
-              ? color.green(`npm install -g ${pkg.name}`)
-              : `npm i -g ${pkg.name}`
-          } to update!`
-        })
-      }
-    }
-    npm.commands[npm.command](npm.argv, function (err) {
-      // https://genius.com/Lin-manuel-miranda-your-obedient-servant-lyrics
-      if (
-        !err &&
-        npm.config.get('ham-it-up') &&
-        !npm.config.get('json') &&
-        !npm.config.get('parseable') &&
-        npm.command !== 'completion'
-      ) {
-        console.error(
-          `\n ${
-            npm.config.get('unicode') ? '🎵 ' : ''
-          } I Have the Honour to Be Your Obedient Servant,${
-            npm.config.get('unicode') ? '🎵 ' : ''
-          } ~ npm ${
-            npm.config.get('unicode') ? '📜🖋 ' : ''
-          }\n`
-        )
-      }
-      errorHandler.apply(this, arguments)
-    })
-  })
-})()
-=======
-require('../lib/cli.js')(process)
->>>>>>> 3b4ba65b
+require('../lib/cli.js')(process)
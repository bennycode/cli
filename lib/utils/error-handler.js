--- conflicted
+++ resolved
@@ -1,21 +1,3 @@
-<<<<<<< HEAD
-
-module.exports = errorHandler
-module.exports.exit = exit
-
-var cbCalled = false
-var log = require('npmlog')
-var npm = require('../npm.js')
-var itWorked = false
-var path = require('path')
-var wroteLogFile = false
-var exitCode = 0
-var rollbacks = npm.rollbacks
-var chain = require('slide').chain
-var errorMessage = require('./error-message.js')
-var replaceInfo = require('./replace-info.js')
-var stopMetrics = require('./metrics.js').stop
-=======
 let cbCalled = false
 const log = require('npmlog')
 const npm = require('../npm.js')
@@ -25,7 +7,6 @@
 let exitCode = 0
 const errorMessage = require('./error-message.js')
 const stopMetrics = require('./metrics.js').stop
->>>>>>> 3b4ba65b
 
 const cacheFile = require('./cache-file.js')
 
@@ -163,24 +144,6 @@
     er.code = matchErrorCode && matchErrorCode[1]
   }
 
-<<<<<<< HEAD
-  ;[
-    'type',
-    'stack',
-    'statusCode',
-    'pkgid'
-  ].forEach(function (k) {
-    var v = er[k]
-    if (!v) return
-    v = replaceInfo(v)
-    log.verbose(k, v)
-  })
-
-  log.verbose('cwd', process.cwd())
-
-  var os = require('os')
-  var args = replaceInfo(process.argv)
-=======
   for (const k of ['type', 'stack', 'statusCode', 'pkgid']) {
     const v = er[k]
     if (v) log.verbose(k, v)
@@ -189,9 +152,8 @@
   log.verbose('cwd', process.cwd())
 
   const os = require('os')
->>>>>>> 3b4ba65b
   log.verbose('', os.type() + ' ' + os.release())
-  log.verbose('argv', args.map(JSON.stringify).join(' '))
+  log.verbose('argv', process.argv.map(JSON.stringify).join(' '))
   log.verbose('node', process.version)
   log.verbose('npm ', 'v' + npm.version)
 
